--- conflicted
+++ resolved
@@ -21,11 +21,7 @@
   "ollama",
   "fluvio",
   "lancedb",
-<<<<<<< HEAD
-  "pgvector",
-=======
   "pgvector",  
->>>>>>> bfa44b5d
 ] }
 tracing-subscriber = "0.3"
 tracing = { workspace = true }
